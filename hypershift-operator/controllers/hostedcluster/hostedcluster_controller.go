--- conflicted
+++ resolved
@@ -594,22 +594,6 @@
 		meta.SetStatusCondition(&hcluster.Status.Conditions, *condition)
 	}
 
-<<<<<<< HEAD
-	// Copy the platform status from the hostedcontrolplane
-	if hcp != nil {
-		hcluster.Status.Platform = hcp.Status.Platform
-	}
-
-	// Copy the AWSDefaultSecurityGroupCreated condition from the hostedcontrolplane
-	{
-		if hcp != nil {
-			sgCreated := meta.FindStatusCondition(hcp.Status.Conditions, string(hyperv1.AWSDefaultSecurityGroupCreated))
-			if sgCreated != nil {
-				sgCreated.ObservedGeneration = hcluster.Generation
-				meta.SetStatusCondition(&hcluster.Status.Conditions, *sgCreated)
-			}
-		}
-=======
 	// Copy the ExternalDNSReachable condition on the hostedcontrolplane.
 	{
 		condition := &metav1.Condition{
@@ -627,7 +611,22 @@
 		}
 		condition.ObservedGeneration = hcluster.Generation
 		meta.SetStatusCondition(&hcluster.Status.Conditions, *condition)
->>>>>>> 2d4c1d14
+	}
+
+	// Copy the platform status from the hostedcontrolplane
+	if hcp != nil {
+		hcluster.Status.Platform = hcp.Status.Platform
+	}
+
+	// Copy the AWSDefaultSecurityGroupCreated condition from the hostedcontrolplane
+	{
+		if hcp != nil {
+			sgCreated := meta.FindStatusCondition(hcp.Status.Conditions, string(hyperv1.AWSDefaultSecurityGroupCreated))
+			if sgCreated != nil {
+				sgCreated.ObservedGeneration = hcluster.Generation
+				meta.SetStatusCondition(&hcluster.Status.Conditions, *sgCreated)
+			}
+		}
 	}
 
 	// Reconcile unmanaged etcd client tls secret validation error status. Note only update status on validation error case to
